--- conflicted
+++ resolved
@@ -1,16 +1,12 @@
 [rpc-endpoint]
 host = "0.0.0.0"
 port = "9383"
-<<<<<<< HEAD
-utility-thread-ids = [1]
+# # Empty list means "all cores"
+# utility-thread-ids = []
 # # Queue size from async worker task to utility task
 # utility-queue-size = 100
 # # Queue size from RPC endpoint to utility task
 # facade-queue-size = 100
-=======
-# Empty list means "all cores"
-utility-thread-ids = []
->>>>>>> a03785f5
 
 [prometheus-endpoint]
 host = "0.0.0.0"
