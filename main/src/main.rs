--- conflicted
+++ resolved
@@ -131,12 +131,9 @@
         rpc_bind_address.0,
         rpc_bind_address.1
     );
-<<<<<<< HEAD
-    let rpc_endpoint = CCPRcpHttpServer::new(BackgroundFacade::new(prover), tokio_core_ids_state);
-=======
     let prover = Arc::new(RwLock::new(prover));
-    let rpc_endpoint = CCPRcpHttpServer::new(BackgroundFacade::new(prover.clone()));
->>>>>>> 6b2c6f85
+    let rpc_endpoint =
+        CCPRcpHttpServer::new(BackgroundFacade::new(prover.clone()), tokio_core_ids_state);
     let server_handle = rpc_endpoint
         .run_server(rpc_bind_address)
         .await
