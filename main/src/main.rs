--- conflicted
+++ resolved
@@ -1,12 +1,6 @@
-<<<<<<< HEAD
-use std::{
-    path::{Path, PathBuf},
-    sync::Arc,
-};
-=======
+use std::path::Path;
 use std::path::PathBuf;
 use std::sync::Arc;
->>>>>>> c477aecd
 
 use clap::Parser;
 use eyre::WrapErr as _;
@@ -121,8 +115,7 @@
         dir_to_store_persistent_state: prover_args.dir_to_store_persistent_state,
     };
 
-<<<<<<< HEAD
-    CCProver::new(prover_args.utility_core_id, config)
+    CCProver::new(prover_args.utility_core_id.into(), config)
 }
 
 // Preliminary check that is useful on early diagnostics.
@@ -136,7 +129,4 @@
         eyre::bail!("{path:?} is not writable");
     }
     Ok(())
-=======
-    CCProver::new(prover_args.utility_core_id.into(), config)
->>>>>>> c477aecd
 }