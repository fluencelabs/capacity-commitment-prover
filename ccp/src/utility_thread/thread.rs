/*
 * Copyright 2024 Fluence Labs Limited
 *
 * Licensed under the Apache License, Version 2.0 (the "License");
 * you may not use this file except in compliance with the License.
 * You may obtain a copy of the License at
 *
 *     http://www.apache.org/licenses/LICENSE-2.0
 *
 * Unless required by applicable law or agreed to in writing, software
 * distributed under the License is distributed on an "AS IS" BASIS,
 * WITHOUT WARRANTIES OR CONDITIONS OF ANY KIND, either express or implied.
 * See the License for the specific language governing permissions and
 * limitations under the License.
 */

use std::time::Duration;
use tokio::sync::mpsc;
use tokio::sync::oneshot;
use tokio::time;

use ccp_shared::proof::CCProof;
use ccp_shared::proof::CCProofId;
use ccp_shared::proof::ProofIdx;
use ccp_shared::types::GlobalNonce;
use cpu_utils::LogicalCoreId;

use super::message::*;
use super::UTResult;
use crate::utility_thread::proof_storage::ProofStorage;
use crate::utility_thread::UtilityThreadError;

type ThreadShutdownInlet = oneshot::Sender<()>;
type ThreadShutdownOutlet = oneshot::Receiver<()>;

const CUMULATIVE_HASHRATE_UPDATE_INTERVAL: u64 = 60;
const INSTANT_HASHRATE_UPDATE_INTERVAL: u64 = 10;

pub(crate) type HashrateHandler =
    crate::hashrate::HashrateHandler<INSTANT_HASHRATE_UPDATE_INTERVAL>;

pub(crate) struct UtilityThread {
    to_utility: ToUtilityInlet,
    shutdown_in: ThreadShutdownInlet,
    handle: tokio::task::JoinHandle<UTResult<()>>,
}

impl UtilityThread {
    pub(crate) fn spawn(
        core_id: LogicalCoreId,
<<<<<<< HEAD
        proof_storage_dir: std::path::PathBuf,
        hashrate_handler: HashrateHandler,
=======
        prev_proof_idx: ProofIdx,
        proof_storage_dir: std::path::PathBuf,
        prev_global_nonce: Option<GlobalNonce>,
>>>>>>> 87f0d365
    ) -> Self {
        let (to_utility, from_utility) = mpsc::channel(100);
        let (shutdown_in, shutdown_out) = oneshot::channel();

        let proof_storage = ProofStorage::new(proof_storage_dir);
        let new_proof_handler =
            NewProofHandler::new(proof_storage, prev_proof_idx, prev_global_nonce);

        let handle = tokio::spawn(Self::utility_closure(
            core_id,
            from_utility,
            shutdown_out,
            new_proof_handler,
            hashrate_handler,
        ));

        Self {
            to_utility,
            shutdown_in,
            handle,
        }
    }

    pub(crate) async fn stop(self) -> UTResult<()> {
        self.shutdown_in
            .send(())
            .map_err(|_| UtilityThreadError::ShutdownError)?;
        self.handle.await?
    }

    pub(crate) fn get_to_utility_channel(&self) -> ToUtilityInlet {
        self.to_utility.clone()
    }

    async fn utility_closure(
        core_id: LogicalCoreId,
        mut to_utility: ToUtilityOutlet,
        mut shutdown_out: ThreadShutdownOutlet,
        mut new_proof_handler: NewProofHandler,
        mut hashrate_handler: HashrateHandler,
    ) -> UTResult<()> {
        if !cpu_utils::pinning::pin_current_thread_to(core_id) {
            log::error!("utility_thread: failed to pin to {core_id} core");
        }

        let mut cum_hashrate_ticker =
            time::interval(Duration::from_secs(CUMULATIVE_HASHRATE_UPDATE_INTERVAL));

        let mut instant_hashrate_ticker =
            time::interval(Duration::from_secs(INSTANT_HASHRATE_UPDATE_INTERVAL));

        loop {
            tokio::select! {
                Some(message) = to_utility.recv() => {
                    match message {
                        ToUtilityMessage::ProofFound { core_id, proof} => {
                            new_proof_handler.handle_found_proof(proof).await?;
                            hashrate_collector.proof_found(core_id);
                        }
                        ToUtilityMessage::ErrorHappened { thread_location, error} => {
                            log::error!("utility_thread: thread at {thread_location} core id encountered a error {error}");
                        }
                        ToUtilityMessage::Hashrate(record) => {
                            log::info!("utility_thread: new hashrate message {record}");
                            hashrate_handler.account_record(record)
                        }
                    }},
                _ = cum_hashrate_ticker.tick() => {
                    hashrate_handler.handle_cum_tick()
                }
                _ = instant_hashrate_ticker.tick() => {
                    hashrate_handler.handle_instant_tick()
                }
                _ = &mut shutdown_out => {
                    log::info!("utility_thread: utility thread was shutdown");
                    return Ok(())
                }
            }
        }
    }
}

struct NewProofHandler {
    proof_idx: ProofIdx,
    last_seen_global_nonce: GlobalNonce,
    proof_storage: ProofStorage,
}

impl NewProofHandler {
    pub(self) fn new(
        proof_storage: ProofStorage,
        prev_proof_idx: ProofIdx,
        last_seen_global_nonce: Option<GlobalNonce>,
    ) -> Self {
        Self {
            proof_idx: prev_proof_idx,
            last_seen_global_nonce: last_seen_global_nonce.unwrap_or(GlobalNonce::new([0u8; 32])),
            proof_storage,
        }
    }

    async fn handle_found_proof(&mut self, proof: RawProof) -> UTResult<()> {
        log::debug!("utility_thread: new proof_received {proof:?}");

        self.maybe_new_epoch(&proof);

        let cc_proof_id = CCProofId::new(
            proof.epoch.global_nonce,
            proof.epoch.difficulty,
            self.proof_idx,
        );
        let cc_proof = CCProof::new(
            cc_proof_id,
            proof.local_nonce,
            proof.cu_id,
            proof.result_hash,
        );
        self.proof_storage.store_new_proof(cc_proof).await?;
        self.proof_idx.increment();

        Ok(())
    }

    fn maybe_new_epoch(&mut self, proof: &RawProof) {
        if self.is_new_epoch(proof) {
            self.last_seen_global_nonce = proof.epoch.global_nonce;
            self.proof_idx = ProofIdx::zero();
        }
    }

    fn is_new_epoch(&self, proof: &RawProof) -> bool {
        self.last_seen_global_nonce != proof.epoch.global_nonce
    }
}<|MERGE_RESOLUTION|>--- conflicted
+++ resolved
@@ -48,14 +48,10 @@
 impl UtilityThread {
     pub(crate) fn spawn(
         core_id: LogicalCoreId,
-<<<<<<< HEAD
-        proof_storage_dir: std::path::PathBuf,
-        hashrate_handler: HashrateHandler,
-=======
         prev_proof_idx: ProofIdx,
         proof_storage_dir: std::path::PathBuf,
         prev_global_nonce: Option<GlobalNonce>,
->>>>>>> 87f0d365
+        hashrate_handler: HashrateHandler,
     ) -> Self {
         let (to_utility, from_utility) = mpsc::channel(100);
         let (shutdown_in, shutdown_out) = oneshot::channel();
@@ -113,25 +109,25 @@
                     match message {
                         ToUtilityMessage::ProofFound { core_id, proof} => {
                             new_proof_handler.handle_found_proof(proof).await?;
-                            hashrate_collector.proof_found(core_id);
+                            hashrate_handler.proof_found(core_id);
                         }
                         ToUtilityMessage::ErrorHappened { thread_location, error} => {
                             log::error!("utility_thread: thread at {thread_location} core id encountered a error {error}");
                         }
                         ToUtilityMessage::Hashrate(record) => {
                             log::info!("utility_thread: new hashrate message {record}");
-                            hashrate_handler.account_record(record)
+                            hashrate_handler.account_record(record)?;
                         }
                     }},
                 _ = cum_hashrate_ticker.tick() => {
-                    hashrate_handler.handle_cum_tick()
+                    hashrate_handler.handle_cum_tick()?;
                 }
                 _ = instant_hashrate_ticker.tick() => {
-                    hashrate_handler.handle_instant_tick()
+                    hashrate_handler.handle_instant_tick()?;
                 }
                 _ = &mut shutdown_out => {
                     log::info!("utility_thread: utility thread was shutdown");
-                    return Ok(())
+                    return Ok(());
                 }
             }
         }
