/*
 * Copyright 2024 Fluence Labs Limited
 *
 * Licensed under the Apache License, Version 2.0 (the "License");
 * you may not use this file except in compliance with the License.
 * You may obtain a copy of the License at
 *
 *     http://www.apache.org/licenses/LICENSE-2.0
 *
 * Unless required by applicable law or agreed to in writing, software
 * distributed under the License is distributed on an "AS IS" BASIS,
 * WITHOUT WARRANTIES OR CONDITIONS OF ANY KIND, either express or implied.
 * See the License for the specific language governing permissions and
 * limitations under the License.
 */

use tokio::sync::mpsc;

use ccp_randomx::dataset::DatasetHandle;
use ccp_randomx::RandomXFlags;
use ccp_randomx::RandomXVM;
use ccp_shared::meet_difficulty::MeetDifficulty;
use ccp_shared::types::*;
use ccp_test_utils::randomx::run_light_randomx;
use ccp_test_utils::test_values as test;
use ccp_utils::run_utils::run_unordered;

use super::ProvingThreadAsync;
use super::ProvingThreadFacade;
use crate::utility_thread::message::RawProof;
use crate::utility_thread::message::ToUtilityMessage;
use crate::utility_thread::message::ToUtilityOutlet;

pub(crate) struct ThreadInitIngredients {
    pub(crate) thread: ProvingThreadAsync,
    pub(crate) dataset: DatasetHandle,
    pub(crate) to_utility: ToUtilityOutlet,
}

impl ThreadInitIngredients {
    #[allow(dead_code)]
    pub(self) async fn create(core_id: LogicalCoreId, epoch: EpochParameters, cu_id: CUID) -> Self {
        let flags = RandomXFlags::recommended_full_mem();

        let (inlet, outlet) = mpsc::channel(1);

        let mut thread = ProvingThreadAsync::new(core_id, inlet, false);
        let dataset = thread.allocate_dataset(flags).await.unwrap();
        let cache = thread
            .create_cache(epoch.global_nonce, cu_id, flags)
            .await
            .unwrap();
        thread
            .initialize_dataset(cache.handle(), dataset.handle(), 0, dataset.items_count())
            .await
            .unwrap();

        Self {
            thread,
            dataset: dataset.handle(),
            to_utility: outlet,
        }
    }
}

#[tokio::test]
async fn cache_creation_works() {
    let global_nonce = test::generate_global_nonce(1);
    let local_nonce = test::generate_local_nonce(1);
    let cu_id = test::generate_cu_id(1);

    let flags = RandomXFlags::recommended();

    let (inlet, _outlet) = mpsc::channel(1);
    let mut thread = ProvingThreadAsync::new(2.into(), inlet, false);
    let actual_cache = thread
        .create_cache(global_nonce, cu_id, flags)
        .await
        .unwrap();
    thread.stop().await.unwrap();

    let actual_vm = RandomXVM::light(actual_cache.handle(), flags).unwrap();
    let actual_result_hash = actual_vm.hash(local_nonce.as_ref());

    let global_nonce_cu = ccp_utils::hash::compute_global_nonce_cu(&global_nonce, &cu_id);
    let expected_result_hash =
        run_light_randomx(global_nonce_cu.as_slice(), local_nonce.as_ref(), flags);

    assert_eq!(actual_result_hash, expected_result_hash);
}

#[tokio::test]
async fn dataset_creation_works() {
    let global_nonce = test::generate_global_nonce(2);
    let local_nonce = test::generate_local_nonce(2);
    let cu_id = test::generate_cu_id(2);

    let flags = RandomXFlags::recommended_full_mem();

    let (inlet, mut outlet) = mpsc::channel(1);
    let mut thread = ProvingThreadAsync::new(2.into(), inlet, false);
    let actual_dataset = thread.allocate_dataset(flags).await.unwrap();
    let actual_cache = thread
        .create_cache(global_nonce, cu_id, flags)
        .await
        .unwrap();
    thread
        .initialize_dataset(
            actual_cache.handle(),
            actual_dataset.handle(),
            0,
            actual_dataset.items_count(),
        )
        .await
        .unwrap();

    let handle = tokio::spawn(async move { while let Some(_) = outlet.recv().await {} });

    thread.stop().await.unwrap();
    handle.await.unwrap();

    let flags = RandomXFlags::recommended_full_mem();
    let actual_vm = RandomXVM::fast(actual_dataset.handle(), flags).unwrap();
    let actual_result_hash = actual_vm.hash(local_nonce.as_ref());

    let flags = RandomXFlags::recommended();
    let global_nonce_cu = ccp_utils::hash::compute_global_nonce_cu(&global_nonce, &cu_id);
    let expected_result_hash =
        run_light_randomx(global_nonce_cu.as_slice(), local_nonce.as_ref(), flags);

    assert_eq!(actual_result_hash, expected_result_hash);
}

#[tokio::test]
async fn dataset_creation_works_with_three_threads() {
    use futures::FutureExt;

    let _ = env_logger::builder().is_test(true).try_init();

    let global_nonce = test::generate_global_nonce(3);
    let local_nonce = test::generate_local_nonce(3);
    let cu_id = test::generate_cu_id(3);

    let flags = RandomXFlags::recommended_full_mem();

    let (inlet, _outlet) = mpsc::channel(100);
    let threads_count = 3u32;

    let mut threads = (0..threads_count)
        .map(|thread_id| ProvingThreadAsync::new((2 + thread_id).into(), inlet.clone(), false))
        .collect::<Vec<_>>();

    let thread_1 = &mut threads[0];
    let actual_dataset = thread_1.allocate_dataset(flags).await.unwrap();
    let actual_cache = thread_1
        .create_cache(global_nonce, cu_id, flags)
        .await
        .unwrap();

    let dataset_size = actual_dataset.items_count();

    let closure = |thread_id: usize, mut thread: ProvingThreadAsync| {
        let thread_id = thread_id as u64;
        let threads_count = threads_count as u64;

        let start_item = (dataset_size * thread_id) / threads_count;
        let next_start_item = (dataset_size * (thread_id + 1)) / threads_count;
        let items_count = next_start_item - start_item;

        let cache = actual_cache.handle();
        let dataset = actual_dataset.handle();

        async move {
            thread
                .initialize_dataset(cache, dataset, start_item, items_count)
                .await
                .unwrap();

            Ok::<_, ()>(thread)
        }
        .boxed()
    };
    let threads = run_unordered(threads.into_iter(), closure).await.unwrap();

    let closure = |_: usize, thread: ProvingThreadAsync| thread.stop().boxed();
    run_unordered(threads.into_iter(), closure).await.unwrap();

    let flags = RandomXFlags::recommended_full_mem();
    let actual_vm = RandomXVM::fast(actual_dataset.handle(), flags).unwrap();
    let actual_result_hash = actual_vm.hash(local_nonce.as_ref());

    let flags = RandomXFlags::recommended();
    let global_nonce_cu = ccp_utils::hash::compute_global_nonce_cu(&global_nonce, &cu_id);
    let expected_result_hash =
        run_light_randomx(global_nonce_cu.as_slice(), local_nonce.as_ref(), flags);

    assert_eq!(actual_result_hash, expected_result_hash);
}

#[tokio::test(flavor = "multi_thread", worker_threads = 2)]
async fn cc_job_stopable() {
    let epoch = test::generate_epoch_params(4, 0xFF);
    let cu_id = test::generate_cu_id(4);
    let mut ingredients = ThreadInitIngredients::create(2.into(), epoch, cu_id).await;

    let flags = RandomXFlags::recommended_full_mem();
    ingredients
        .thread
        .run_cc_job(ingredients.dataset, flags, epoch, cu_id)
        .await
        .unwrap();

    let handle = tokio::spawn(async move {
        let flags = RandomXFlags::recommended();
        let global_nonce_cu = ccp_utils::hash::compute_global_nonce_cu(&epoch.global_nonce, &cu_id);

        while let Some(message) = ingredients.to_utility.recv().await {
            match message {
                ToUtilityMessage::ProofFound(proof) => {
                    let expected_result_hash = run_light_randomx(
                        global_nonce_cu.as_slice(),
                        proof.local_nonce.as_ref(),
                        flags,
                    );
                    assert!(expected_result_hash.meet_difficulty(&epoch.difficulty));
                }
                _ => {}
            }
        }
    });

    ingredients.thread.stop().await.unwrap();
    let _ = handle.await;
}

#[tokio::test(flavor = "multi_thread", worker_threads = 2)]
async fn cc_job_pausable() {
    use std::sync;

    let epoch = test::generate_epoch_params(5, 0xFF);
    let cu_id = test::generate_cu_id(5);
    let mut ingredients = ThreadInitIngredients::create(3.into(), epoch, cu_id).await;

    let flags = RandomXFlags::recommended_full_mem();
    ingredients
        .thread
        .run_cc_job(ingredients.dataset, flags, epoch, cu_id)
        .await
        .unwrap();

    let is_thread_paused = sync::Arc::new(sync::Mutex::new(std::cell::RefCell::new(false)));

    let is_thread_paused_cloned = is_thread_paused.clone();
    let handle = tokio::spawn(async move {
        let mut proofs_before_pause = Vec::new();
        let mut proofs_after_pause = Vec::new();

        while let Some(message) = ingredients.to_utility.recv().await {
            match message {
                ToUtilityMessage::ProofFound(proof) => {
                    let is_thread_paused_locked = is_thread_paused_cloned.lock().unwrap();
                    if !*is_thread_paused_locked.borrow() {
                        proofs_before_pause.push(proof);
                    } else {
                        proofs_after_pause.push(proof);
                    }
                }
                _ => {}
            }
        }

        (proofs_before_pause, proofs_after_pause)
    });

    tokio::time::sleep(std::time::Duration::from_secs(10)).await;
    ingredients.thread.pause().await.unwrap();

    {
        let is_thread_paused_locked = is_thread_paused.lock().unwrap();
        *is_thread_paused_locked.borrow_mut() = true;
    }

    tokio::time::sleep(std::time::Duration::from_secs(10)).await;
    ingredients.thread.stop().await.unwrap();

    let (proofs_before_pause, proofs_after_pause) = handle.await.unwrap();
    assert!(!proofs_before_pause.is_empty());
    assert!(proofs_after_pause.is_empty());
}

#[tokio::test(flavor = "multi_thread", worker_threads = 2)]
async fn proving_thread_works() {
    let _ = env_logger::builder().is_test(true).try_init();

    let epoch = test::generate_epoch_params(6, 0xFF);
    let cu_id = test::generate_cu_id(6);
    let mut ingredients = ThreadInitIngredients::create(4.into(), epoch, cu_id).await;

    let flags = RandomXFlags::recommended_full_mem();
    ingredients
        .thread
        .run_cc_job(ingredients.dataset, flags, epoch, cu_id)
        .await
        .unwrap();

    let handle = tokio::spawn(async move {
        let mut proofs = Vec::new();
        while let Some(message) = ingredients.to_utility.recv().await {
            match message {
                ToUtilityMessage::ProofFound(proof) => proofs.push(proof),
                _ => {}
            }
        }
<<<<<<< HEAD
        ToUtilityMessage::Hashrate(_) => {
            panic!()
        }
    };
=======
>>>>>>> 32a4ac54

        proofs
    });

    ingredients.thread.stop().await.unwrap();
    let proofs = handle.await.unwrap();
    let proof = proofs[0];

    let flags = RandomXFlags::recommended();
    let global_nonce_cu = ccp_utils::hash::compute_global_nonce_cu(&epoch.global_nonce, &cu_id);
    let expected_result_hash = run_light_randomx(
        global_nonce_cu.as_slice(),
        proof.local_nonce.as_ref(),
        flags,
    );

    assert!(expected_result_hash.meet_difficulty(&epoch.difficulty));
}

fn batch_proof_verification(proofs: impl Iterator<Item = RawProof>, difficulty: Difficulty) {
    use ccp_randomx::cache::Cache;

    let flags = RandomXFlags::recommended();

    for proof in proofs {
        let global_nonce_cu =
            ccp_utils::hash::compute_global_nonce_cu(&proof.epoch.global_nonce, &proof.cu_id);
        let cache = Cache::new(&global_nonce_cu, flags).unwrap();
        let vm = RandomXVM::light(cache.handle(), flags).unwrap();

        let result = vm.hash(proof.local_nonce.as_ref());
        assert_eq!(result, proof.result_hash);
        assert!(result.meet_difficulty(&difficulty));
    }
}

#[tokio::test(flavor = "multi_thread", worker_threads = 2)]
async fn proving_therad_produces_repeatable_hashes() {
    let epoch = test::generate_epoch_params(7, 0xFF);
    let cu_id = test::generate_cu_id(7);
    let mut ingredients = ThreadInitIngredients::create(5.into(), epoch, cu_id).await;

    let handle = tokio::spawn(async move {
        let mut proofs = Vec::new();
        while let Some(message) = ingredients.to_utility.recv().await {
            match message {
                ToUtilityMessage::ProofFound(proof) => proofs.push(proof),
                _ => {}
            }
        }

        proofs
    });

    let flags = RandomXFlags::recommended_full_mem();
    ingredients
        .thread
        .run_cc_job(ingredients.dataset, flags, epoch, cu_id)
        .await
        .unwrap();

    tokio::time::sleep(std::time::Duration::from_secs(10)).await;

    ingredients.thread.stop().await.unwrap();
    let proofs = handle.await.unwrap();
    batch_proof_verification(proofs.into_iter(), epoch.difficulty);
}<|MERGE_RESOLUTION|>--- conflicted
+++ resolved
@@ -311,13 +311,6 @@
                 _ => {}
             }
         }
-<<<<<<< HEAD
-        ToUtilityMessage::Hashrate(_) => {
-            panic!()
-        }
-    };
-=======
->>>>>>> 32a4ac54
 
         proofs
     });
