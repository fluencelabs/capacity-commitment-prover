--- conflicted
+++ resolved
@@ -57,10 +57,10 @@
 }
 
 fn get_test_difficulty(difficulty: u8) -> Difficulty {
-    [
+    Difficulty::new([
         0, difficulty, 0, 0, 0, 0, 0, 0, 0, 0, 0, 0, 0, 0, 0, 0, 0, 0, 0, 0, 0, 0, 0, 0, 0, 0, 0,
         0, 0, 0, 0, 0,
-    ]
+    ])
 }
 
 #[allow(dead_code)]
@@ -183,18 +183,9 @@
         )
         .await
         .unwrap();
-<<<<<<< HEAD
-    let test_difficulty = Difficulty::new([
-        0, 0xFF, 0, 0, 0, 0, 0, 0, 0, 0, 0, 0, 0, 0, 0, 0, 0, 0, 0, 0, 0, 0, 0, 0, 0, 0, 0, 0, 0,
-        0, 0, 0,
-    ]);
-    thread
-        .run_cc_job(
-=======
     thread_2
         .initialize_dataset(
             actual_cache.handle(),
->>>>>>> 7b99c4a7
             actual_dataset.handle(),
             items_count / 2,
             items_count / 2,
@@ -207,84 +198,76 @@
 
     let flags = RandomXFlags::recommended_full_mem();
     let actual_vm = RandomXVM::fast(actual_dataset.handle(), flags).unwrap();
-    let actual_result_hash = actual_vm.hash(&local_nonce);
-
-    let flags = RandomXFlags::recommended();
-    let global_nonce_cu = ccp_utils::compute_global_nonce_cu(&global_nonce, &cu_id);
-<<<<<<< HEAD
+    let actual_result_hash = actual_vm.hash(local_nonce.as_ref());
+
+    let flags = RandomXFlags::recommended();
+    let global_nonce_cu = ccp_utils::compute_global_nonce_cu(&global_nonce, &cu_id);
+    let expected_result_hash =
+        run_light_randomx(global_nonce_cu.as_slice(), local_nonce.as_ref(), flags);
+
+    assert_eq!(actual_result_hash, expected_result_hash);
+}
+
+#[tokio::test(flavor = "multi_thread", worker_threads = 2)]
+async fn cc_job_stopable() {
+    let global_nonce = get_test_global_nonce();
+    let cu_id = get_test_cu_id();
+    let (mut thread, actual_dataset, mut outlet) =
+        create_thread_init_dataset(2.into(), global_nonce, cu_id).await;
+
+    let test_difficulty = get_test_difficulty(0xFF);
+    let flags = RandomXFlags::recommended_full_mem();
+    thread
+        .run_cc_job(actual_dataset, flags, global_nonce, test_difficulty, cu_id)
+        .await
+        .unwrap();
+
+    let handle = tokio::spawn(async move {
+        let flags = RandomXFlags::recommended();
+        let global_nonce_cu = ccp_utils::compute_global_nonce_cu(&global_nonce, &cu_id);
+
+        while let Some(proof) = outlet.recv().await {
+            let expected_result_hash = run_light_randomx(
+                global_nonce_cu.as_slice(),
+                proof.local_nonce.as_ref(),
+                flags,
+            );
+            assert!(expected_result_hash.into_slice() < test_difficulty);
+        }
+    });
+
+    thread.stop().await.unwrap();
+    let _ = handle.await;
+}
+
+#[tokio::test(flavor = "multi_thread", worker_threads = 2)]
+async fn prover_works() {
+    let global_nonce = get_test_global_nonce();
+    let cu_id = get_test_cu_id();
+    let (mut thread, actual_dataset, mut outlet) =
+        create_thread_init_dataset(2.into(), global_nonce, cu_id).await;
+
+    let test_difficulty = get_test_difficulty(0xFF);
+    let flags = RandomXFlags::recommended_full_mem();
+    thread
+        .run_cc_job(actual_dataset, flags, global_nonce, test_difficulty, cu_id)
+        .await
+        .unwrap();
+
+    let proof = outlet.recv().await.unwrap();
+
+    let handle = tokio::spawn(async move { while let Some(_) = outlet.recv().await {} });
+
+    thread.stop().await.unwrap();
+    let _ = handle.await;
+
+    let flags = RandomXFlags::recommended();
+    let global_nonce_cu = ccp_utils::compute_global_nonce_cu(&global_nonce, &cu_id);
     let expected_result_hash = run_light_randomx(
         global_nonce_cu.as_slice(),
         proof.local_nonce.as_ref(),
         flags,
     );
-=======
-    let expected_result_hash = run_light_randomx(global_nonce_cu.as_slice(), &local_nonce, flags);
->>>>>>> 7b99c4a7
-
-    assert_eq!(actual_result_hash, expected_result_hash);
-}
-
-#[tokio::test(flavor = "multi_thread", worker_threads = 2)]
-async fn cc_job_stopable() {
-    let global_nonce = get_test_global_nonce();
-    let cu_id = get_test_cu_id();
-    let (mut thread, actual_dataset, mut outlet) =
-        create_thread_init_dataset(2.into(), global_nonce, cu_id).await;
-
-    let test_difficulty = get_test_difficulty(0xFF);
-    let flags = RandomXFlags::recommended_full_mem();
-    thread
-        .run_cc_job(actual_dataset, flags, global_nonce, test_difficulty, cu_id)
-        .await
-        .unwrap();
-
-<<<<<<< HEAD
-    let test_difficulty = Difficulty::new([
-        0xFF, 0, 0, 0, 0, 0, 0, 0, 0, 0, 0, 0, 0, 0, 0, 0, 0, 0, 0, 0, 0, 0, 0, 0, 0, 0, 0, 0, 0,
-        0, 0, 0,
-    ]);
-=======
-    let handle = tokio::spawn(async move {
-        let flags = RandomXFlags::recommended();
-        let global_nonce_cu = ccp_utils::compute_global_nonce_cu(&global_nonce, &cu_id);
-
-        while let Some(proof) = outlet.recv().await {
-            let expected_result_hash =
-                run_light_randomx(global_nonce_cu.as_slice(), &proof.local_nonce, flags);
-            assert!(expected_result_hash.into_slice() < test_difficulty);
-        }
-    });
-
-    thread.stop().await.unwrap();
-    let _ = handle.await;
-}
-
-#[tokio::test(flavor = "multi_thread", worker_threads = 2)]
-async fn prover_works() {
-    let global_nonce = get_test_global_nonce();
-    let cu_id = get_test_cu_id();
-    let (mut thread, actual_dataset, mut outlet) =
-        create_thread_init_dataset(2.into(), global_nonce, cu_id).await;
-
-    let test_difficulty = get_test_difficulty(0xFF);
-    let flags = RandomXFlags::recommended_full_mem();
->>>>>>> 7b99c4a7
-    thread
-        .run_cc_job(actual_dataset, flags, global_nonce, test_difficulty, cu_id)
-        .await
-        .unwrap();
-
-    let proof = outlet.recv().await.unwrap();
-
-    let handle = tokio::spawn(async move { while let Some(_) = outlet.recv().await {} });
-
-    thread.stop().await.unwrap();
-    let _ = handle.await;
-
-    let flags = RandomXFlags::recommended();
-    let global_nonce_cu = ccp_utils::compute_global_nonce_cu(&global_nonce, &cu_id);
-    let expected_result_hash =
-        run_light_randomx(global_nonce_cu.as_slice(), &proof.local_nonce, flags);
 
     assert!(expected_result_hash.into_slice() < test_difficulty);
 }