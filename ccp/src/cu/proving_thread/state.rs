/*
 * Copyright 2024 Fluence Labs Limited
 *
 * Licensed under the Apache License, Version 2.0 (the "License");
 * you may not use this file except in compliance with the License.
 * You may obtain a copy of the License at
 *
 *     http://www.apache.org/licenses/LICENSE-2.0
 *
 * Unless required by applicable law or agreed to in writing, software
 * distributed under the License is distributed on an "AS IS" BASIS,
 * WITHOUT WARRANTIES OR CONDITIONS OF ANY KIND, either express or implied.
 * See the License for the specific language governing permissions and
 * limitations under the License.
 */

use ccp_shared::types::GlobalNonce;
use ccp_shared::types::CUID;

use randomx::dataset::DatasetHandle;
use randomx::ResultHash;
use randomx_rust_wrapper as randomx;

use super::messages::NewCCJob;
use super::LocalNonce;
use super::PTResult;
use crate::cu::RawProof;
use crate::Difficulty;

#[derive(Debug)]
<<<<<<< HEAD
pub(crate) enum ThreadState<'vm> {
    CCJob { parameters: RandomXJob<'vm> },
    Stop,
    WaitForMessage,
}

#[derive(Debug)]
pub(crate) struct RandomXJob<'vm> {
    pub(crate) vm: randomx::RandomXVM<'vm, DatasetHandle>,
=======
pub(crate) struct RandomXJob {
    pub(crate) vm: randomx::RandomXVM<DatasetHandle>,
>>>>>>> a673a51e
    pub(crate) global_nonce: GlobalNonce,
    pub(crate) local_nonce: LocalNonce,
    pub(crate) cu_id: CUID,
    pub(crate) difficulty: Difficulty,
}

impl RandomXJob {
    pub(crate) fn from_cc_job(cc_job: NewCCJob) -> PTResult<Self> {
        let NewCCJob {
            dataset,
            flags,
            global_nonce,
            difficulty,
            cu_id,
        } = cc_job;

        let vm = randomx::RandomXVM::fast(dataset, flags)?;
        let local_nonce = LocalNonce::random();

        let params = Self {
            vm,
            global_nonce,
            local_nonce,
            cu_id,
            difficulty,
        };
        Ok(params)
    }

    pub(crate) fn hash_first(&mut self) {
        self.vm.hash_first(self.local_nonce.get());
    }

    pub(crate) fn hash_last(&mut self) -> ResultHash {
        self.local_nonce.next();
        self.vm.hash_last()
    }

    pub(crate) fn hash_next(&mut self) -> ResultHash {
        self.local_nonce.next();
        self.vm.hash_next(self.local_nonce.get())
    }

    pub(crate) fn create_golden_proof(&mut self) -> RawProof {
        self.local_nonce.prev();

        let proof = RawProof::new(
            self.global_nonce,
            self.difficulty,
            *self.local_nonce.get(),
            self.cu_id,
        );
        self.local_nonce.next();

        proof
    }
<<<<<<< HEAD
=======
}

#[derive(Debug)]
pub(crate) enum ThreadState {
    CCJob { parameters: RandomXJob },
    Stop,
    WaitForMessage,
>>>>>>> a673a51e
}<|MERGE_RESOLUTION|>--- conflicted
+++ resolved
@@ -28,20 +28,15 @@
 use crate::Difficulty;
 
 #[derive(Debug)]
-<<<<<<< HEAD
-pub(crate) enum ThreadState<'vm> {
-    CCJob { parameters: RandomXJob<'vm> },
+pub(crate) enum ThreadState {
+    CCJob { parameters: RandomXJob },
     Stop,
     WaitForMessage,
 }
 
 #[derive(Debug)]
-pub(crate) struct RandomXJob<'vm> {
-    pub(crate) vm: randomx::RandomXVM<'vm, DatasetHandle>,
-=======
 pub(crate) struct RandomXJob {
     pub(crate) vm: randomx::RandomXVM<DatasetHandle>,
->>>>>>> a673a51e
     pub(crate) global_nonce: GlobalNonce,
     pub(crate) local_nonce: LocalNonce,
     pub(crate) cu_id: CUID,
@@ -98,14 +93,4 @@
 
         proof
     }
-<<<<<<< HEAD
-=======
-}
-
-#[derive(Debug)]
-pub(crate) enum ThreadState {
-    CCJob { parameters: RandomXJob },
-    Stop,
-    WaitForMessage,
->>>>>>> a673a51e
 }