--- conflicted
+++ resolved
@@ -60,13 +60,8 @@
         new_epoch: EpochParameters,
         new_allocation: CUAllocation,
     ) -> Result<(), Self::Error> {
-<<<<<<< HEAD
-        let roadmap = CCProverAlignmentRoadmap::create_roadmap(
+        let roadmap = CCProverAlignmentRoadmap::make(
             new_allocation.clone(),
-=======
-        let roadmap = CCProverAlignmentRoadmap::make(
-            new_allocation,
->>>>>>> 856dac22
             new_epoch,
             &self.cu_provers,
             self.status,
