--- conflicted
+++ resolved
@@ -38,7 +38,7 @@
 use crate::state_storage::StateStorage;
 use crate::status::CCStatus;
 use crate::status::ToCCStatus;
-use crate::utility_thread::UtilityThread;
+use crate::utility_thread::{HashrateHandler, UtilityThread};
 
 const PROOF_DIR: &str = "cc_proofs";
 
@@ -94,35 +94,36 @@
 }
 
 impl CCProver {
-    pub fn new(utility_core_id: LogicalCoreId, config: CCPConfig) -> Self {
-<<<<<<< HEAD
-        let proof_cleaner = ProofStorageDrainer::new(config.dir_to_store_proofs.clone());
+    pub fn new(utility_core_id: LogicalCoreId, config: CCPConfig) -> CCResult<Self> {
+        let proof_dir = config.state_dir.join(PROOF_DIR);
+        let proof_drainer = ProofStorageDrainer::new(proof_dir.clone());
+        let hashrate_handler =
+            HashrateHandler::new(config.state_dir.clone(), config.report_hashrate)?;
         let utility_thread = UtilityThread::spawn(
             utility_core_id,
-            config.dir_to_store_proofs,
-            config.dir_to_store_persistent_state,
+            ProofIdx::zero(),
+            proof_dir,
+            None,
+            hashrate_handler,
         );
-=======
-        let proof_dir = config.state_dir.join(PROOF_DIR);
-        let proof_drainer = ProofStorageDrainer::new(proof_dir.clone());
-        let utility_thread =
-            UtilityThread::spawn(utility_core_id, ProofIdx::zero(), proof_dir, None);
->>>>>>> 87f0d365
+
         let cu_prover_config = CUProverConfig {
             randomx_flags: config.randomx_flags,
             thread_allocation_policy: config.thread_allocation_policy,
             enable_msr: config.enable_msr,
         };
+
         let state_storage = StateStorage::new(config.state_dir);
 
-        Self {
+        let prover = Self {
             cu_provers: HashMap::new(),
             cu_prover_config,
             status: CCStatus::Idle,
             utility_thread,
             proof_drainer,
             state_storage,
-        }
+        };
+        Ok(prover)
     }
 
     #[allow(clippy::needless_lifetimes)]
@@ -150,21 +151,16 @@
     ) -> CCResult<Self> {
         let proof_dir = config.state_dir.join(PROOF_DIR);
         let mut proof_cleaner = ProofStorageDrainer::new(proof_dir.clone());
-        let state_storage = StateStorage::new(config.state_dir);
+        let state_storage = StateStorage::new(config.state_dir.clone());
 
         let prev_state = state_storage.try_to_load_data().await?;
-
         let start_proof_idx = proof_cleaner
             .validate_proofs(prev_state.as_ref().map(|state| &state.epoch_params))
             .await?;
+
         log::info!("continuing from proof index {start_proof_idx}");
 
-        let cu_prover_config = CUProverConfig {
-            randomx_flags: config.randomx_flags,
-            thread_allocation_policy: config.thread_allocation_policy,
-            enable_msr: config.enable_msr,
-        };
-
+        let hashrate_handler = HashrateHandler::new(config.state_dir, config.report_hashrate)?;
         let utility_thread = UtilityThread::spawn(
             utility_core_id,
             start_proof_idx,
@@ -172,8 +168,14 @@
             prev_state
                 .as_ref()
                 .map(|state| state.epoch_params.global_nonce),
+            hashrate_handler,
         );
 
+        let cu_prover_config = CUProverConfig {
+            randomx_flags: config.randomx_flags,
+            thread_allocation_policy: config.thread_allocation_policy,
+            enable_msr: config.enable_msr,
+        };
         let mut self_ = Self {
             cu_provers: HashMap::new(),
             cu_prover_config,
