use std::path::{Path, PathBuf};
use std::time::Duration;

use crate::{state_storage::CCPState, CCProver};
use ccp_config::CCPConfig;
use ccp_randomx::{RandomXFlags, ResultHash};
use ccp_shared::proof::{CCProof, CCProofId, ProofIdx};
use ccp_shared::types::LocalNonce;
use ccp_shared::{
    nox_ccp_api::NoxCCPApi,
    types::{CUAllocation, EpochParameters, CUID},
};
use ccp_test_utils::test_values::generate_epoch_params;
use maplit::hashmap;
use test_log::test;

const GEN_PROOFS_DURATION: Duration = Duration::from_secs(10);

fn get_prover(state_dir: impl Into<PathBuf>) -> CCProver {
    let state_dir = state_dir.into();
    let enable_msr = false;
    let config = CCPConfig {
        thread_allocation_policy: ccp_config::ThreadsPerCoreAllocationPolicy::Exact {
            threads_per_physical_core: 1.try_into().unwrap(),
        },
        randomx_flags: RandomXFlags::recommended_full_mem(),
        state_dir,
        enable_msr,
    };

    CCProver::new(0.into(), config)
}

async fn get_prover_from_saved_state(state_dir: impl Into<PathBuf>) -> CCProver {
    let state_dir = state_dir.into();
    let enable_msr = false;
    let config = CCPConfig {
        thread_allocation_policy: ccp_config::ThreadsPerCoreAllocationPolicy::Exact {
            threads_per_physical_core: 1.try_into().unwrap(),
        },
        randomx_flags: RandomXFlags::recommended_full_mem(),
        state_dir,
        enable_msr,
    };

    CCProver::from_saved_state(0.into(), config).await.unwrap()
}

fn get_epoch_params() -> EpochParameters {
    generate_epoch_params(1, 50)
}

fn get_cu_allocation() -> CUAllocation {
    hashmap! {
        1.into() => CUID::new([
            33, 247, 206, 99, 242, 79, 217, 190, 58, 45, 87, 221, 151, 162, 217, 11, 43, 151, 160,
            77, 199, 173, 183, 140, 130, 71, 222, 113, 189, 117, 174, 63,
        ]),
        2.into() => CUID::new([
            192, 52, 100, 105, 186, 121, 170, 203, 69, 85, 100, 205, 144, 66, 82, 85, 108, 121,
            68, 68, 227, 24, 101, 29, 154, 84, 84, 26, 234, 134, 65, 54,
        ]),
    }
}

fn load_state(state_dir: &Path) -> Option<CCPState> {
    let state_data = std::fs::read(state_dir.join("state.json")).unwrap();
    serde_json::from_slice(&state_data).unwrap()
}

#[test(tokio::test(flavor = "multi_thread", worker_threads = 3))]
async fn prover_on_active_commitment() {
    let state_dir = tempdir::TempDir::new("state").unwrap();

    let mut prover = get_prover(state_dir.path());
    let epoch_params = get_epoch_params();
    let cu_allocation = get_cu_allocation();
    prover
        .on_active_commitment(epoch_params.clone(), cu_allocation.clone())
        .await
        .unwrap();

    let state = load_state(state_dir.path());
    let expected_state = Some(CCPState {
        epoch_params,
        cu_allocation: cu_allocation.clone(),
    });

    tokio::time::sleep(GEN_PROOFS_DURATION).await;

    let proofs = prover
        .get_proofs_after("0".parse().unwrap())
        .await
        .expect("reading proofs");

    assert!(
        // it really depends on your hardware; you may need to increase second value
        // in the generate_epoch_params call above.
        proofs.len() > 3,
        "{:?}",
        proofs,
    );

    for proof in proofs {
        assert!(
            cu_allocation
                .values()
                .find(|p| *p == &proof.cu_id)
                .is_some(),
            "{:?}",
            proof
        );
        assert_eq!(
            proof.id.global_nonce, epoch_params.global_nonce,
            "{:?}",
            proof
        );
        assert_eq!(proof.id.difficulty, epoch_params.difficulty, "{:?}", proof);
    }

    prover.stop().await.unwrap();

    assert_eq!(state, expected_state);
    assert!(!state_dir.path().join("state.json.draft").exists());
}

#[test(tokio::test(flavor = "multi_thread", worker_threads = 3))]
async fn prover_on_no_active_commitment() {
    let state_dir = tempdir::TempDir::new("state").unwrap();

    let mut prover = get_prover(state_dir.path());
    prover.on_no_active_commitment().await.unwrap();

    let proofs = prover
        .get_proofs_after("0".parse().unwrap())
        .await
        .expect("reading proofs");
    assert!(proofs.is_empty());

    prover.stop().await.unwrap();
}

#[test(tokio::test(flavor = "multi_thread", worker_threads = 3))]
#[ignore = "until on_no_active_commitment cleans proofs_dir"]
async fn prover_on_active_no_active_commitment() {
    let state_dir = tempdir::TempDir::new("state").unwrap();
    let mut prover = get_prover(state_dir.path());
    let epoch_params = get_epoch_params();
    let cu_allocation = get_cu_allocation();

    prover
        .on_active_commitment(epoch_params.clone(), cu_allocation.clone())
        .await
        .unwrap();

    tokio::time::sleep(GEN_PROOFS_DURATION).await;

    let proofs_before = prover
        .get_proofs_after("0".parse().unwrap())
        .await
        .expect("reading proofs");
    assert!(!proofs_before.is_empty());

    prover.on_no_active_commitment().await.unwrap();

    // state is cleared on no_active_commitment
    let state = load_state(state_dir.path());
    let expected_state = None;

    let proofs_after = prover
        .get_proofs_after("0".parse().unwrap())
        .await
        .expect("reading proofs");

    prover.stop().await.unwrap();

    assert!(proofs_after.is_empty());
    assert_eq!(state, expected_state);
}

#[test(tokio::test(flavor = "multi_thread", worker_threads = 3))]
async fn prover_on_active_reduce_allocation_on_active_commitment() {
<<<<<<< HEAD
    let _ = env_logger::builder().is_test(true).try_init();

    let proofs_dir = tempdir::TempDir::new("proofs").unwrap();
=======
>>>>>>> 87f0d365
    let state_dir = tempdir::TempDir::new("state").unwrap();

    let mut prover = get_prover(state_dir.path());
    let mut cu_allocation = get_cu_allocation();
    let epoch_params = get_epoch_params();
    prover
        .on_active_commitment(epoch_params.clone(), cu_allocation.clone())
        .await
        .unwrap();

    tokio::time::sleep(GEN_PROOFS_DURATION).await;

    cu_allocation.remove(&2.into()).unwrap();
    prover
        .on_active_commitment(epoch_params, cu_allocation)
        .await
        .unwrap();

    prover.stop().await.unwrap();
}

#[test(tokio::test(flavor = "multi_thread", worker_threads = 3))]
async fn prover_on_active_reduce_empty_allocation_active_commitment() {
    let state_dir = tempdir::TempDir::new("state").unwrap();

    let mut prover = get_prover(state_dir.path());
    let mut cu_allocation = get_cu_allocation();
    prover
        .on_active_commitment(get_epoch_params(), cu_allocation.clone())
        .await
        .unwrap();

    tokio::time::sleep(GEN_PROOFS_DURATION).await;

    let proofs_before = prover
        .get_proofs_after("0".parse().unwrap())
        .await
        .expect("reading proofs");
    assert!(!proofs_before.is_empty());

    cu_allocation.clear();

    prover
        .on_active_commitment(get_epoch_params(), cu_allocation)
        .await
        .unwrap();

    let proofs_after = prover
        .get_proofs_after("0".parse().unwrap())
        .await
        .expect("reading proofs");
    assert!(proofs_after.is_empty());

    prover.stop().await.unwrap();
}

#[test(tokio::test(flavor = "multi_thread", worker_threads = 4))]
async fn prover_on_active_extend_allocation_on_active_commitment() {
    let state_dir = tempdir::TempDir::new("state").unwrap();

    let mut prover = get_prover(state_dir.path());
    let mut cu_allocation = get_cu_allocation();

    prover
        .on_active_commitment(get_epoch_params(), cu_allocation.clone())
        .await
        .unwrap();

    cu_allocation.insert(
        4.into(),
        CUID::new([
            203, 92, 78, 52, 198, 0, 81, 15, 157, 50, 231, 155, 93, 107, 90, 171, 59, 181, 211,
            102, 152, 191, 178, 178, 131, 62, 176, 58, 49, 124, 217, 244,
        ]),
    );

    prover
        .on_active_commitment(get_epoch_params(), cu_allocation)
        .await
        .unwrap();

    prover.stop().await.unwrap();
}

#[test(tokio::test(flavor = "multi_thread", worker_threads = 3))]
async fn prover_on_active_reschedule_on_active_commitment() {
    let state_dir = tempdir::TempDir::new("state").unwrap();

    let mut prover = get_prover(state_dir.path());
    let mut cu_allocation = get_cu_allocation();

    prover
        .on_active_commitment(get_epoch_params(), cu_allocation.clone())
        .await
        .unwrap();

    cu_allocation.remove(&2.into()).unwrap();
    cu_allocation.insert(
        4.into(),
        CUID::new([
            203, 92, 78, 52, 198, 0, 81, 15, 157, 50, 231, 155, 93, 107, 90, 171, 59, 181, 211,
            102, 152, 191, 178, 178, 131, 62, 176, 58, 49, 124, 217, 244,
        ]),
    );
    prover
        .on_active_commitment(get_epoch_params(), cu_allocation.clone())
        .await
        .unwrap();

    prover.stop().await.unwrap();
}

#[test(tokio::test(flavor = "multi_thread", worker_threads = 4))]
async fn prover_on_active_extend_on_active_commitment_performance() {
    let state_dir = tempdir::TempDir::new("state").unwrap();

    let mut prover = get_prover(state_dir.path());
    let cu_allocation_large = get_cu_allocation();
    let cu_allocation_small = hashmap! {
        1.into() => cu_allocation_large.get(&1.into()).cloned().unwrap(),
    };

    prover
        .on_active_commitment(get_epoch_params(), cu_allocation_small)
        .await
        .unwrap();

    tokio::time::sleep(GEN_PROOFS_DURATION).await;

    let proofs_before = prover
        .get_proofs_after("0".parse().unwrap())
        .await
        .expect("reading proofs");
    assert!(!proofs_before.is_empty());

    prover
        .on_active_commitment(get_epoch_params(), cu_allocation_large)
        .await
        .unwrap();

    tokio::time::sleep(GEN_PROOFS_DURATION).await;

    let proofs_after = prover
        .get_proofs_after("0".parse().unwrap())
        .await
        .expect("reading proofs");
    assert!(
        3 * proofs_before.len() < 2 * proofs_after.len(),
        "should be 1.5*{} < {}",
        proofs_before.len(),
        proofs_after.len()
    );

    prover.stop().await.unwrap();
}

#[test(tokio::test(flavor = "multi_thread", worker_threads = 3))]
async fn prover_on_active_change_epoch() {
    let state_dir = tempdir::TempDir::new("state").unwrap();

    let mut prover = get_prover(state_dir.path());
    let cu_allocation = get_cu_allocation();

    let epoch_params_first = get_epoch_params();

    prover
        .on_active_commitment(epoch_params_first, cu_allocation.clone())
        .await
        .unwrap();

    tokio::time::sleep(GEN_PROOFS_DURATION).await;

    let proofs_before = prover
        .get_proofs_after("0".parse().unwrap())
        .await
        .expect("reading proofs");
    assert!(!proofs_before.is_empty());

    let epoch_params_second = generate_epoch_params(2, 50);

    prover
        .on_active_commitment(epoch_params_second, cu_allocation.clone())
        .await
        .unwrap();

    let state = load_state(state_dir.path());
    let expected_state = Some(CCPState {
        epoch_params: epoch_params_second,
        cu_allocation: cu_allocation.clone(),
    });

    tokio::time::sleep(GEN_PROOFS_DURATION).await;

    let proofs_after = prover
        .get_proofs_after("0".parse().unwrap())
        .await
        .expect("reading proofs");

    prover.stop().await.unwrap();

    assert_eq!(state, expected_state);

    for proof in proofs_after {
        assert!(
            cu_allocation
                .values()
                .find(|p| *p == &proof.cu_id)
                .is_some(),
            "{:?}",
            proof
        );
        assert_eq!(
            proof.id.global_nonce, epoch_params_second.global_nonce,
            "{:?}",
            proof
        );
        assert_eq!(
            proof.id.difficulty, epoch_params_second.difficulty,
            "{:?}",
            proof
        );
    }
}

#[test(tokio::test(flavor = "multi_thread", worker_threads = 3))]
async fn prover_restore_from_state_with_no_proofs() {
    let state_dir = tempdir::TempDir::new("state").unwrap();

    let epoch_params = get_epoch_params();
    let cu_allocation = get_cu_allocation();

    let state_path = state_dir.path().join("state.json");
    let initial_state = Some(CCPState {
        epoch_params,
        cu_allocation: cu_allocation.clone(),
    });
    tokio::fs::write(state_path, &serde_json::to_vec(&initial_state).unwrap())
        .await
        .unwrap();

    let prover = get_prover_from_saved_state(state_dir.path()).await;

    tokio::time::sleep(GEN_PROOFS_DURATION).await;

    let state = load_state(state_dir.path());

    let proofs = prover
        .get_proofs_after("0".parse().unwrap())
        .await
        .expect("reading proofs");

    assert!(
        // it really depends on your hardware; you may need to increase second value
        // in the generate_epoch_params call above.
        proofs.len() > 3,
        "{:?}",
        proofs,
    );

    for proof in proofs {
        assert!(
            cu_allocation
                .values()
                .find(|p| *p == &proof.cu_id)
                .is_some(),
            "{:?}",
            proof
        );
        assert_eq!(
            proof.id.global_nonce, epoch_params.global_nonce,
            "{:?}",
            proof
        );
        assert_eq!(proof.id.difficulty, epoch_params.difficulty, "{:?}", proof);
    }

    prover.stop().await.unwrap();

    assert_eq!(state, initial_state);
    assert!(!state_dir.path().join("state.json.draft").exists());
}

#[test(tokio::test(flavor = "multi_thread", worker_threads = 3))]
async fn prover_restore_from_state_with_proofs() {
    let state_dir = tempdir::TempDir::new("state").unwrap();
    let proofs_dir = state_dir.path().join("cc_proofs");
    tokio::fs::create_dir(&proofs_dir).await.unwrap();

    let epoch_params = get_epoch_params();
    let cu_allocation = get_cu_allocation();

    let epoch_params_old = generate_epoch_params(2, 50);
    let mut cu_allocation_old = get_cu_allocation();
    cu_allocation_old.remove(&2.into()).expect("Invalid test");

    let state_path = state_dir.path().join("state.json");
    let initial_state = Some(CCPState {
        epoch_params,
        cu_allocation: cu_allocation.clone(),
    });
    tokio::fs::write(state_path, &serde_json::to_vec(&initial_state).unwrap())
        .await
        .unwrap();

    // Good proofs
    for good_idx_str in ["100"] {
        let good_idx: ProofIdx = good_idx_str.parse().unwrap();

        let proof_id = CCProofId::new(
            epoch_params.global_nonce.clone(),
            epoch_params.difficulty,
            good_idx,
        );
        let proof = CCProof::new(
            proof_id,
            LocalNonce::random(),
            cu_allocation.values().next().unwrap().clone(),
            ResultHash::from_slice([
                0, 0, 0, 0, 0, 0, 0, 0, 0, 0, 0, 0, 0, 0, 0, 0, 0, 0, 0, 0, 0, 0, 0, 0, 0, 0, 0, 0,
                0, 0, 0, 0,
            ]),
        );
        tokio::fs::write(
            proofs_dir.join(good_idx_str),
            serde_json::to_vec(&proof).unwrap(),
        )
        .await
        .unwrap();
    }

    // Bad proofs
    for bad_idx_str in ["2", "500"] {
        let bad_idx: ProofIdx = bad_idx_str.parse().unwrap();

        let proof_id = CCProofId::new(
            epoch_params_old.global_nonce.clone(),
            epoch_params_old.difficulty,
            bad_idx,
        );
        let proof = CCProof::new(
            proof_id,
            LocalNonce::random(),
            cu_allocation.values().next().unwrap().clone(),
            ResultHash::from_slice([
                0, 0, 0, 0, 0, 0, 0, 0, 0, 0, 0, 0, 0, 0, 0, 0, 0, 0, 0, 0, 0, 0, 0, 0, 0, 0, 0, 0,
                0, 0, 0, 0,
            ]),
        );
        tokio::fs::write(
            proofs_dir.join(bad_idx_str),
            serde_json::to_vec(&proof).unwrap(),
        )
        .await
        .unwrap();
    }

    let prover = get_prover_from_saved_state(state_dir.path()).await;

    tokio::time::sleep(GEN_PROOFS_DURATION).await;

    let state = load_state(state_dir.path());

    let proofs = prover
        .get_proofs_after("0".parse().unwrap())
        .await
        .expect("reading proofs");

    assert!(
        // it really depends on your hardware; you may need to increase second value
        // in the generate_epoch_params call above.
        proofs.len() > 3,
        "not enough proofs: {:?}",
        proofs,
    );

    for proof in proofs {
        assert!(
            cu_allocation
                .values()
                .find(|p| *p == &proof.cu_id)
                .is_some(),
            "{:?}",
            proof
        );
        assert_eq!(
            proof.id.global_nonce, epoch_params.global_nonce,
            "{:?}",
            proof
        );
        assert_eq!(proof.id.difficulty, epoch_params.difficulty, "{:?}", proof);

        let min_bad_idx: ProofIdx = "100".parse().unwrap();
        assert!(
            min_bad_idx <= proof.id.idx,
            "idx too small: {}",
            proof.id.idx
        );

        let max_bad_idx: ProofIdx = "500".parse().unwrap();
        assert!(proof.id.idx < max_bad_idx, "idx too big: {}", proof.id.idx);
    }

    prover.stop().await.unwrap();

    assert_eq!(state, initial_state);
    assert!(!state_dir.path().join("state.json.draft").exists());
}<|MERGE_RESOLUTION|>--- conflicted
+++ resolved
@@ -19,6 +19,7 @@
 fn get_prover(state_dir: impl Into<PathBuf>) -> CCProver {
     let state_dir = state_dir.into();
     let enable_msr = false;
+    let report_hashrate = false;
     let config = CCPConfig {
         thread_allocation_policy: ccp_config::ThreadsPerCoreAllocationPolicy::Exact {
             threads_per_physical_core: 1.try_into().unwrap(),
@@ -26,14 +27,16 @@
         randomx_flags: RandomXFlags::recommended_full_mem(),
         state_dir,
         enable_msr,
+        report_hashrate,
     };
 
-    CCProver::new(0.into(), config)
+    CCProver::new(0.into(), config).unwrap()
 }
 
 async fn get_prover_from_saved_state(state_dir: impl Into<PathBuf>) -> CCProver {
     let state_dir = state_dir.into();
     let enable_msr = false;
+    let report_hashrate = false;
     let config = CCPConfig {
         thread_allocation_policy: ccp_config::ThreadsPerCoreAllocationPolicy::Exact {
             threads_per_physical_core: 1.try_into().unwrap(),
@@ -41,6 +44,7 @@
         randomx_flags: RandomXFlags::recommended_full_mem(),
         state_dir,
         enable_msr,
+        report_hashrate,
     };
 
     CCProver::from_saved_state(0.into(), config).await.unwrap()
@@ -180,12 +184,6 @@
 
 #[test(tokio::test(flavor = "multi_thread", worker_threads = 3))]
 async fn prover_on_active_reduce_allocation_on_active_commitment() {
-<<<<<<< HEAD
-    let _ = env_logger::builder().is_test(true).try_init();
-
-    let proofs_dir = tempdir::TempDir::new("proofs").unwrap();
-=======
->>>>>>> 87f0d365
     let state_dir = tempdir::TempDir::new("state").unwrap();
 
     let mut prover = get_prover(state_dir.path());
