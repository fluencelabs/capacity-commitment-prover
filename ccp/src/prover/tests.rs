<<<<<<< HEAD
use std::path::{Path, PathBuf};
=======
use std::{path::PathBuf, time::Duration};
>>>>>>> 856dac22

use crate::{state_storage::CCPState, CCProver};
use ccp_config::CCPConfig;
use ccp_shared::{
    nox_ccp_api::NoxCCPApi,
    types::{CUAllocation, EpochParameters, CUID},
};
use ccp_test_utils::test_values::generate_epoch_params;
use maplit::hashmap;
use randomx_rust_wrapper::RandomXFlags;
use test_log::test;

const GEN_PROOFS_DURATION: Duration = Duration::from_secs(10);

fn get_prover(
    dir_to_store_proofs: impl Into<PathBuf>,
    dir_to_store_persistent_state: impl Into<PathBuf>,
) -> CCProver {
    let dir_to_store_proofs = dir_to_store_proofs.into();
    let dir_to_store_persistent_state = dir_to_store_persistent_state.into();
    let config = CCPConfig {
        thread_allocation_policy: ccp_config::ThreadsPerCoreAllocationPolicy::Exact {
            threads_per_physical_core: 1.try_into().unwrap(),
        },
        randomx_flags: RandomXFlags::recommended_full_mem(),
        dir_to_store_proofs,
        dir_to_store_persistent_state,
    };

    CCProver::new(0.into(), config)
}

fn get_epoch_params() -> EpochParameters {
    generate_epoch_params(1, 50)
}

fn get_cu_allocation() -> CUAllocation {
    hashmap! {
        1.into() => CUID::new([
            33, 247, 206, 99, 242, 79, 217, 190, 58, 45, 87, 221, 151, 162, 217, 11, 43, 151, 160,
            77, 199, 173, 183, 140, 130, 71, 222, 113, 189, 117, 174, 63,
        ]),
        2.into() => CUID::new([
            192, 52, 100, 105, 186, 121, 170, 203, 69, 85, 100, 205, 144, 66, 82, 85, 108, 121,
            68, 68, 227, 24, 101, 29, 154, 84, 84, 26, 234, 134, 65, 54,
        ]),
    }
}

fn load_state(state_dir: &Path) -> Option<CCPState> {
    let state_data = std::fs::read(state_dir.join("state.json")).unwrap();
    serde_json::from_slice(&state_data).unwrap()
}

#[test(tokio::test(flavor = "multi_thread", worker_threads = 3))]
async fn prover_on_active_commitment() {
    let proofs_dir = tempdir::TempDir::new("proofs").unwrap();
    let state_dir = tempdir::TempDir::new("state").unwrap();

    let mut prover = get_prover(proofs_dir.path(), state_dir.path());
<<<<<<< HEAD
    let epoch_params = get_epoch_params();
    let cu_allocation = get_cu_allocation();
    prover
        .on_active_commitment(epoch_params.clone(), cu_allocation.clone())
        .await
        .unwrap();

    let state = load_state(state_dir.path());
    let expected_state = Some(CCPState{epoch_params,cu_allocation});
=======
    let cu_alloc = get_cu_allocation();
    let epoch_params = get_epoch_params();
    prover
        .on_active_commitment(epoch_params.clone(), cu_alloc.clone())
        .await
        .unwrap();
    tokio::time::sleep(GEN_PROOFS_DURATION).await;

    let proofs = prover
        .get_proofs_after("0".parse().unwrap())
        .await
        .expect("reading proofs");

    assert!(
        // it really depends on your hardware; you may need to increase second value
        // in the generate_epoch_params call above.
        proofs.len() > 3,
        "{:?}",
        proofs,
    );

    for proof in proofs {
        assert!(
            cu_alloc.values().find(|p| *p == &proof.cu_id).is_some(),
            "{:?}",
            proof
        );
        assert_eq!(
            proof.id.global_nonce, epoch_params.global_nonce,
            "{:?}",
            proof
        );
        assert_eq!(proof.id.difficulty, epoch_params.difficulty, "{:?}", proof);
    }
>>>>>>> 856dac22

    prover.stop().await.unwrap();

    assert_eq!(state, expected_state);
    assert!(!state_dir.path().join("state.json.draft").exists());

}

#[test(tokio::test(flavor = "multi_thread", worker_threads = 3))]
async fn prover_on_no_active_commitment() {
    let proofs_dir = tempdir::TempDir::new("proofs").unwrap();
    let state_dir = tempdir::TempDir::new("state").unwrap();

    let mut prover = get_prover(proofs_dir.path(), state_dir.path());
    prover.on_no_active_commitment().await.unwrap();

    let proofs = prover
        .get_proofs_after("0".parse().unwrap())
        .await
        .expect("reading proofs");
    assert!(proofs.is_empty());

    prover.stop().await.unwrap();
}

#[test(tokio::test(flavor = "multi_thread", worker_threads = 3))]
#[ignore = "until on_no_active_commitment cleans proofs_dir"]
async fn prover_on_active_no_active_commitment() {
    let proofs_dir = tempdir::TempDir::new("proofs").unwrap();
    let state_dir = tempdir::TempDir::new("state").unwrap();
    let mut prover = get_prover(proofs_dir.path(), state_dir.path());
    let epoch_params = get_epoch_params();
    let cu_allocation = get_cu_allocation();

    prover
        .on_active_commitment(epoch_params.clone(), cu_allocation.clone())
        .await
        .unwrap();

    tokio::time::sleep(GEN_PROOFS_DURATION).await;

    let proofs_before = prover
        .get_proofs_after("0".parse().unwrap())
        .await
        .expect("reading proofs");
    assert!(!proofs_before.is_empty());

    prover.on_no_active_commitment().await.unwrap();

<<<<<<< HEAD
    // state is cleared on no_active_commitment
    let state = load_state(state_dir.path());
    let expected_state = None;
=======
    let proofs_after = prover
        .get_proofs_after("0".parse().unwrap())
        .await
        .expect("reading proofs");
    assert!(proofs_after.is_empty());
>>>>>>> 856dac22

    prover.stop().await.unwrap();

    assert_eq!(state, expected_state);
}

#[test(tokio::test(flavor = "multi_thread", worker_threads = 3))]
async fn prover_on_active_reduce_allocation_on_active_commitment() {
    let proofs_dir = tempdir::TempDir::new("proofs").unwrap();
    let state_dir = tempdir::TempDir::new("state").unwrap();

    let mut prover = get_prover(proofs_dir.path(), state_dir.path());
    let mut cu_allocation = get_cu_allocation();
    let epoch_params = get_epoch_params();
    prover
        .on_active_commitment(epoch_params.clone(), cu_allocation.clone())
        .await
        .unwrap();

    tokio::time::sleep(GEN_PROOFS_DURATION).await;

    cu_allocation.remove(&2.into()).unwrap();
    prover
        .on_active_commitment(epoch_params, cu_allocation)
        .await
        .unwrap();

    prover.stop().await.unwrap();
}

#[test(tokio::test(flavor = "multi_thread", worker_threads = 3))]
async fn prover_on_active_reduce_empty_allocation_active_commitment() {
    let proofs_dir = tempdir::TempDir::new("proofs").unwrap();
    let state_dir = tempdir::TempDir::new("state").unwrap();

    let mut prover = get_prover(proofs_dir.path(), state_dir.path());
    let mut cu_allocation = get_cu_allocation();
    prover
        .on_active_commitment(get_epoch_params(), cu_allocation.clone())
        .await
        .unwrap();

    tokio::time::sleep(GEN_PROOFS_DURATION).await;

    let proofs_before = prover
        .get_proofs_after("0".parse().unwrap())
        .await
        .expect("reading proofs");
    assert!(!proofs_before.is_empty());

    cu_allocation.clear();

    prover
        .on_active_commitment(get_epoch_params(), cu_allocation)
        .await
        .unwrap();

    let proofs_after = prover
        .get_proofs_after("0".parse().unwrap())
        .await
        .expect("reading proofs");
    assert!(proofs_after.is_empty());

    prover.stop().await.unwrap();
}

#[test(tokio::test(flavor = "multi_thread", worker_threads = 4))]
async fn prover_on_active_extend_allocation_on_active_commitment() {
    let proofs_dir = tempdir::TempDir::new("proofs").unwrap();
    let state_dir = tempdir::TempDir::new("state").unwrap();

    let mut prover = get_prover(proofs_dir.path(), state_dir.path());
    let mut cu_allocation = get_cu_allocation();

    prover
        .on_active_commitment(get_epoch_params(), cu_allocation.clone())
        .await
        .unwrap();

    cu_allocation.insert(
        4.into(),
        CUID::new([
            203, 92, 78, 52, 198, 0, 81, 15, 157, 50, 231, 155, 93, 107, 90, 171, 59, 181, 211,
            102, 152, 191, 178, 178, 131, 62, 176, 58, 49, 124, 217, 244,
        ]),
    );

    prover
        .on_active_commitment(get_epoch_params(), cu_allocation)
        .await
        .unwrap();

    prover.stop().await.unwrap();
}

#[test(tokio::test(flavor = "multi_thread", worker_threads = 3))]
async fn prover_on_active_reschedule_on_active_commitment() {
    let proofs_dir = tempdir::TempDir::new("proofs").unwrap();
    let state_dir = tempdir::TempDir::new("state").unwrap();

    let mut prover = get_prover(proofs_dir.path(), state_dir.path());
    let mut cu_allocation = get_cu_allocation();

    prover
        .on_active_commitment(get_epoch_params(), cu_allocation.clone())
        .await
        .unwrap();

    cu_allocation.remove(&2.into()).unwrap();
    cu_allocation.insert(
        4.into(),
        CUID::new([
            203, 92, 78, 52, 198, 0, 81, 15, 157, 50, 231, 155, 93, 107, 90, 171, 59, 181, 211,
            102, 152, 191, 178, 178, 131, 62, 176, 58, 49, 124, 217, 244,
        ]),
    );
    prover
        .on_active_commitment(get_epoch_params(), cu_allocation.clone())
        .await
        .unwrap();

    prover.stop().await.unwrap();
}

#[test(tokio::test(flavor = "multi_thread", worker_threads = 4))]
async fn prover_on_active_extend_on_active_commitment_performance() {
    let proofs_dir = tempdir::TempDir::new("proofs").unwrap();
    let state_dir = tempdir::TempDir::new("state").unwrap();

    let mut prover = get_prover(proofs_dir.path(), state_dir.path());
    let cu_allocation_large = get_cu_allocation();
    let cu_allocation_small = hashmap! {
        1.into() => cu_allocation_large.get(&1.into()).cloned().unwrap(),
    };

    prover
        .on_active_commitment(get_epoch_params(), cu_allocation_small)
        .await
        .unwrap();

    tokio::time::sleep(GEN_PROOFS_DURATION).await;

    let proofs_before = prover
        .get_proofs_after("0".parse().unwrap())
        .await
        .expect("reading proofs");
    assert!(!proofs_before.is_empty());

    prover
        .on_active_commitment(get_epoch_params(), cu_allocation_large)
        .await
        .unwrap();

    tokio::time::sleep(GEN_PROOFS_DURATION).await;

    let proofs_after = prover
        .get_proofs_after("0".parse().unwrap())
        .await
        .expect("reading proofs");
    assert!(
        3 * proofs_before.len() < 2 * proofs_after.len(),
        "should be 1.5*{} < {}",
        proofs_before.len(),
        proofs_after.len()
    );

    prover.stop().await.unwrap();
}

#[test(tokio::test(flavor = "multi_thread", worker_threads = 3))]
async fn prover_on_active_change_epoch() {
    let proofs_dir = tempdir::TempDir::new("proofs").unwrap();
    let state_dir = tempdir::TempDir::new("state").unwrap();

    let mut prover = get_prover(proofs_dir.path(), state_dir.path());
    let cu_allocation = get_cu_allocation();

    let epoch_params_first = get_epoch_params();

    prover
        .on_active_commitment(epoch_params_first, cu_allocation.clone())
        .await
        .unwrap();

    tokio::time::sleep(GEN_PROOFS_DURATION).await;

    let proofs_before = prover
        .get_proofs_after("0".parse().unwrap())
        .await
        .expect("reading proofs");
    assert!(!proofs_before.is_empty());

    let epoch_params_second = generate_epoch_params(2, 50);

    prover
        .on_active_commitment(epoch_params_second, cu_allocation.clone())
        .await
        .unwrap();

    tokio::time::sleep(GEN_PROOFS_DURATION).await;

    let proofs_after = prover
        .get_proofs_after("0".parse().unwrap())
        .await
        .expect("reading proofs");

    for proof in proofs_after {
        assert!(
            cu_allocation.values().find(|p| *p == &proof.cu_id).is_some(),
            "{:?}",
            proof
        );
        assert_eq!(
            proof.id.global_nonce, epoch_params_second.global_nonce,
            "{:?}",
            proof
        );
        assert_eq!(proof.id.difficulty, epoch_params_second.difficulty, "{:?}", proof);
    }

    prover.stop().await.unwrap();
}<|MERGE_RESOLUTION|>--- conflicted
+++ resolved
@@ -1,8 +1,5 @@
-<<<<<<< HEAD
 use std::path::{Path, PathBuf};
-=======
-use std::{path::PathBuf, time::Duration};
->>>>>>> 856dac22
+use std::time::Duration;
 
 use crate::{state_storage::CCPState, CCProver};
 use ccp_config::CCPConfig;
@@ -63,7 +60,6 @@
     let state_dir = tempdir::TempDir::new("state").unwrap();
 
     let mut prover = get_prover(proofs_dir.path(), state_dir.path());
-<<<<<<< HEAD
     let epoch_params = get_epoch_params();
     let cu_allocation = get_cu_allocation();
     prover
@@ -72,14 +68,11 @@
         .unwrap();
 
     let state = load_state(state_dir.path());
-    let expected_state = Some(CCPState{epoch_params,cu_allocation});
-=======
-    let cu_alloc = get_cu_allocation();
-    let epoch_params = get_epoch_params();
-    prover
-        .on_active_commitment(epoch_params.clone(), cu_alloc.clone())
-        .await
-        .unwrap();
+    let expected_state = Some(CCPState {
+        epoch_params,
+        cu_allocation: cu_allocation.clone(),
+    });
+
     tokio::time::sleep(GEN_PROOFS_DURATION).await;
 
     let proofs = prover
@@ -97,7 +90,7 @@
 
     for proof in proofs {
         assert!(
-            cu_alloc.values().find(|p| *p == &proof.cu_id).is_some(),
+            cu_allocation.values().find(|p| *p == &proof.cu_id).is_some(),
             "{:?}",
             proof
         );
@@ -108,13 +101,11 @@
         );
         assert_eq!(proof.id.difficulty, epoch_params.difficulty, "{:?}", proof);
     }
->>>>>>> 856dac22
 
     prover.stop().await.unwrap();
 
     assert_eq!(state, expected_state);
     assert!(!state_dir.path().join("state.json.draft").exists());
-
 }
 
 #[test(tokio::test(flavor = "multi_thread", worker_threads = 3))]
@@ -158,20 +149,18 @@
 
     prover.on_no_active_commitment().await.unwrap();
 
-<<<<<<< HEAD
     // state is cleared on no_active_commitment
     let state = load_state(state_dir.path());
     let expected_state = None;
-=======
+
     let proofs_after = prover
         .get_proofs_after("0".parse().unwrap())
         .await
         .expect("reading proofs");
+
+    prover.stop().await.unwrap();
+
     assert!(proofs_after.is_empty());
->>>>>>> 856dac22
-
-    prover.stop().await.unwrap();
-
     assert_eq!(state, expected_state);
 }
 
@@ -377,7 +366,10 @@
 
     for proof in proofs_after {
         assert!(
-            cu_allocation.values().find(|p| *p == &proof.cu_id).is_some(),
+            cu_allocation
+                .values()
+                .find(|p| *p == &proof.cu_id)
+                .is_some(),
             "{:?}",
             proof
         );
@@ -386,7 +378,11 @@
             "{:?}",
             proof
         );
-        assert_eq!(proof.id.difficulty, epoch_params_second.difficulty, "{:?}", proof);
+        assert_eq!(
+            proof.id.difficulty, epoch_params_second.difficulty,
+            "{:?}",
+            proof
+        );
     }
 
     prover.stop().await.unwrap();
