use std::error::Error;
use std::sync::Arc;

use jsonrpsee::core::async_trait;
use jsonrpsee::server::Server;
use jsonrpsee::server::ServerHandle;
<<<<<<< HEAD
use jsonrpsee::tracing::instrument;
=======
>>>>>>> 279c30ef
use jsonrpsee::types::ErrorObjectOwned;
use tokio::net::ToSocketAddrs;
use tokio::sync::Mutex;

use ccp_rpc_client::CCPRpcServer;
use ccp_shared::nox_ccp_api::NoxCCPApi;
use ccp_shared::proof::CCProof;
use ccp_shared::types::CUAllocation;
use ccp_shared::types::Difficulty;
use ccp_shared::types::GlobalNonce;

pub struct CCPRcpHttpServer<P> {
    // n.b. if NoxCCPApi would have internal mutability, we might get used of the Mutex
    cc_prover: Arc<Mutex<P>>,
}

impl<P> CCPRcpHttpServer<P> {
    pub fn new(cc_prover: Arc<Mutex<P>>) -> Self {
        Self { cc_prover }
    }
}

impl<P> CCPRcpHttpServer<P>
where
    P: NoxCCPApi + 'static,
    <P as NoxCCPApi>::Error: Error,
{
    ///  Run the JSON-RPC HTTP server in the background.
    ///
    ///  The returned handle can be used to maniplate it.
    pub async fn run_server(
        self,
        bind_address: impl ToSocketAddrs,
    ) -> Result<ServerHandle, std::io::Error> {
        let server = Server::builder().build(bind_address).await?;

        let handle = server.start(self.into_rpc());

        Ok(handle)
    }
}

#[async_trait]
impl<P> CCPRpcServer for CCPRcpHttpServer<P>
where
    P: NoxCCPApi + 'static,
    <P as NoxCCPApi>::Error: Error,
{
<<<<<<< HEAD
    #[instrument(skip(self))]
=======
>>>>>>> 279c30ef
    async fn on_active_commitment(
        &self,
        global_nonce: GlobalNonce,
        difficulty: Difficulty,
        cu_allocation: CUAllocation,
    ) -> Result<(), ErrorObjectOwned> {
        let mut guard = self.cc_prover.lock().await;
        guard
            .on_active_commitment(global_nonce, difficulty, cu_allocation)
            .await
<<<<<<< HEAD
            .map_err(|e| {
                ErrorObjectOwned::owned::<()>(1, e.to_string(), None)
            })?;
        Ok(())
    }

    #[instrument(skip(self))]
    async fn on_no_active_commitment(&self) -> Result<(), ErrorObjectOwned> {
        let mut guard = self.cc_prover.lock().await;
        guard.on_no_active_commitment().await.map_err(|e| {
            ErrorObjectOwned::owned::<()>(1, e.to_string(), None)
        })?;
        Ok(())
    }

    #[instrument(skip(self))]
    async fn get_proofs_after(&self, proof_idx: u64) -> Result<Vec<CCProof>, ErrorObjectOwned> {
        let guard = self.cc_prover.lock().await;
        let proofs = guard.get_proofs_after(proof_idx).await.map_err(|e| {
            ErrorObjectOwned::owned::<()>(1, e.to_string(), None)
        })?;
=======
            .map_err(|e| ErrorObjectOwned::owned::<()>(1, e.to_string(), None))?;
        Ok(())
    }

    async fn on_no_active_commitment(&self) -> Result<(), ErrorObjectOwned> {
        let mut guard = self.cc_prover.lock().await;
        guard
            .on_no_active_commitment()
            .await
            .map_err(|e| ErrorObjectOwned::owned::<()>(1, e.to_string(), None))?;
        Ok(())
    }

    async fn get_proofs_after(&self, proof_idx: u64) -> Result<Vec<CCProof>, ErrorObjectOwned> {
        let guard = self.cc_prover.lock().await;
        let proofs = guard
            .get_proofs_after(proof_idx)
            .await
            .map_err(|e| ErrorObjectOwned::owned::<()>(1, e.to_string(), None))?;
>>>>>>> 279c30ef
        Ok(proofs)
    }
}<|MERGE_RESOLUTION|>--- conflicted
+++ resolved
@@ -4,10 +4,7 @@
 use jsonrpsee::core::async_trait;
 use jsonrpsee::server::Server;
 use jsonrpsee::server::ServerHandle;
-<<<<<<< HEAD
 use jsonrpsee::tracing::instrument;
-=======
->>>>>>> 279c30ef
 use jsonrpsee::types::ErrorObjectOwned;
 use tokio::net::ToSocketAddrs;
 use tokio::sync::Mutex;
@@ -56,10 +53,7 @@
     P: NoxCCPApi + 'static,
     <P as NoxCCPApi>::Error: Error,
 {
-<<<<<<< HEAD
     #[instrument(skip(self))]
-=======
->>>>>>> 279c30ef
     async fn on_active_commitment(
         &self,
         global_nonce: GlobalNonce,
@@ -70,33 +64,11 @@
         guard
             .on_active_commitment(global_nonce, difficulty, cu_allocation)
             .await
-<<<<<<< HEAD
-            .map_err(|e| {
-                ErrorObjectOwned::owned::<()>(1, e.to_string(), None)
-            })?;
+            .map_err(|e| ErrorObjectOwned::owned::<()>(1, e.to_string(), None))?;
         Ok(())
     }
 
     #[instrument(skip(self))]
-    async fn on_no_active_commitment(&self) -> Result<(), ErrorObjectOwned> {
-        let mut guard = self.cc_prover.lock().await;
-        guard.on_no_active_commitment().await.map_err(|e| {
-            ErrorObjectOwned::owned::<()>(1, e.to_string(), None)
-        })?;
-        Ok(())
-    }
-
-    #[instrument(skip(self))]
-    async fn get_proofs_after(&self, proof_idx: u64) -> Result<Vec<CCProof>, ErrorObjectOwned> {
-        let guard = self.cc_prover.lock().await;
-        let proofs = guard.get_proofs_after(proof_idx).await.map_err(|e| {
-            ErrorObjectOwned::owned::<()>(1, e.to_string(), None)
-        })?;
-=======
-            .map_err(|e| ErrorObjectOwned::owned::<()>(1, e.to_string(), None))?;
-        Ok(())
-    }
-
     async fn on_no_active_commitment(&self) -> Result<(), ErrorObjectOwned> {
         let mut guard = self.cc_prover.lock().await;
         guard
@@ -106,13 +78,13 @@
         Ok(())
     }
 
+    #[instrument(skip(self))]
     async fn get_proofs_after(&self, proof_idx: u64) -> Result<Vec<CCProof>, ErrorObjectOwned> {
         let guard = self.cc_prover.lock().await;
         let proofs = guard
             .get_proofs_after(proof_idx)
             .await
             .map_err(|e| ErrorObjectOwned::owned::<()>(1, e.to_string(), None))?;
->>>>>>> 279c30ef
         Ok(proofs)
     }
 }