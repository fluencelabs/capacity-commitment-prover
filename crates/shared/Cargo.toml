--- conflicted
+++ resolved
@@ -10,9 +10,6 @@
 doctest = false
 
 [dependencies]
-<<<<<<< HEAD
+cpu-topology = { workspace = true }
 hex = "0.4.3"
-=======
-cpu-topology = { workspace = true }
->>>>>>> c477aecd
 serde = { workspace = true }