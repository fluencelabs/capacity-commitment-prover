/*
 * Copyright 2024 Fluence Labs Limited
 *
 * Licensed under the Apache License, Version 2.0 (the "License");
 * you may not use this file except in compliance with the License.
 * You may obtain a copy of the License at
 *
 *     http://www.apache.org/licenses/LICENSE-2.0
 *
 * Unless required by applicable law or agreed to in writing, software
 * distributed under the License is distributed on an "AS IS" BASIS,
 * WITHOUT WARRANTIES OR CONDITIONS OF ANY KIND, either express or implied.
 * See the License for the specific language governing permissions and
 * limitations under the License.
 */

mod cuid;
mod difficulty;
mod global_nonce;
mod local_nonce;

use std::collections::HashMap;

pub use cuid::CUID;
pub use difficulty::Difficulty;
pub use global_nonce::GlobalNonce;
pub use local_nonce::LocalNonce;
pub use local_nonce::LocalNonceInner;

<<<<<<< HEAD
pub type PhysicalCoreId = usize;
=======
pub type GlobalNonce = [u8; 32];
pub type LocalNonce = [u8; 32];
pub type Difficulty = [u8; RANDOMX_RESULT_SIZE];
pub type CUID = [u8; 32];
pub use cpu_topology::LogicalCoreId;
pub use cpu_topology::PhysicalCoreId;
>>>>>>> c477aecd
pub type CUAllocation = HashMap<PhysicalCoreId, CUID>;<|MERGE_RESOLUTION|>--- conflicted
+++ resolved
@@ -27,14 +27,6 @@
 pub use local_nonce::LocalNonce;
 pub use local_nonce::LocalNonceInner;
 
-<<<<<<< HEAD
-pub type PhysicalCoreId = usize;
-=======
-pub type GlobalNonce = [u8; 32];
-pub type LocalNonce = [u8; 32];
-pub type Difficulty = [u8; RANDOMX_RESULT_SIZE];
-pub type CUID = [u8; 32];
 pub use cpu_topology::LogicalCoreId;
 pub use cpu_topology::PhysicalCoreId;
->>>>>>> c477aecd
 pub type CUAllocation = HashMap<PhysicalCoreId, CUID>;