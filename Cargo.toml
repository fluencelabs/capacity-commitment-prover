[workspace]
resolver = "2"
members = [
    "ccp",
    "crates/config",
    "crates/cpu-topology",
    "crates/rpc-client",
    "crates/rpc-server",
    "crates/shared",
    "crates/utils",
    "main",
]

[workspace.dependencies]
capacity-commitment-prover = { path = "./ccp", version = "0.1.0"}
ccp-config = { path = "./crates/config", version = "0.1.0" }
ccp-rpc-client = { version = "0.1.0", path = "./crates/rpc-client" }
ccp-rpc-server = { version = "0.1.0", path = "./crates/rpc-server" }
ccp-shared = { path = "./crates/shared", version = "0.1.0" }
ccp-utils = { path = "./crates/utils", version = "0.1.0" }

<<<<<<< HEAD
cpu-topology = { path = "./crates/cpu-topology", version = "0.1.0" }
randomx-rust-wrapper = "0.2"
=======
randomx-rust-wrapper = "0.3"
>>>>>>> 7751e6e4

async-trait = "0.1.77"
tokio = { version = "1.36", features = ["sync", "rt", "macros", "fs"] }
tokio-stream = {version = "0.1", features = ["fs"]}
futures = "0.3"

anyhow = "1.0"
byteorder = "1.5"
chrono = "0.4"
jsonrpsee = { version = "0.21.0", features = ["client", "macros", "tokio", "server"] }
rand = "0.8"
log = "0.4"
nonempty = "0.9"
hwloc2 = "2.2.0"
serde = { version = "1.0", features = ["derive"] }
serde_json = "1.0"
sha3 = "0.10"
thiserror = "1.0"
tracing = "0.1.40"<|MERGE_RESOLUTION|>--- conflicted
+++ resolved
@@ -19,12 +19,8 @@
 ccp-shared = { path = "./crates/shared", version = "0.1.0" }
 ccp-utils = { path = "./crates/utils", version = "0.1.0" }
 
-<<<<<<< HEAD
 cpu-topology = { path = "./crates/cpu-topology", version = "0.1.0" }
-randomx-rust-wrapper = "0.2"
-=======
 randomx-rust-wrapper = "0.3"
->>>>>>> 7751e6e4
 
 async-trait = "0.1.77"
 tokio = { version = "1.36", features = ["sync", "rt", "macros", "fs"] }
