--- conflicted
+++ resolved
@@ -47,10 +47,13 @@
 env_logger = "0.10"
 jsonrpsee = { version = "0.21.0", features = ["client", "macros", "tokio", "server"] }
 rand = "0.8"
+raw-cpuid = "11.0.1"
 log = "0.4"
 libc = "0.2"
+once_cell = "1.19.0"
+newtype_derive = "0.1"
 nonempty = "0.9"
-newtype_derive = "0.1"
+nix = { version = "0.27.1" , features = ["uio"] }
 hex = "0.4.3"
 serde = { version = "1.0", features = ["derive"] }
 serde_json = "1.0"
@@ -58,7 +61,6 @@
 thiserror = "1.0"
 tracing = "0.1.40"
 test-log = "0.2.14"
-<<<<<<< HEAD
 
 [profile.dev.package.clap]
 debug-assertions = false
@@ -67,9 +69,4 @@
 opt-level = 3
 strip = true
 lto = false
-codegen-units = 1 # Reduce number of codegen units to increase optimizations
-=======
-nix = { version = "0.27.1" , features = ["uio"] }
-once_cell = "1.19.0"
-raw-cpuid = "11.0.1"
->>>>>>> ba956bdf
+codegen-units = 1 # Reduce number of codegen units to increase optimizations